--- conflicted
+++ resolved
@@ -84,7 +84,7 @@
 
 	errGroup, errGroupCtx := errgroup.WithContext(context.Background())
 
-	tcpResolver, err := resolver.New(errGroupCtx, mode, forwardAddress, serverName)
+	dnsResolver, err := resolver.New(errGroupCtx, mode, forwardAddress, serverName)
 	if err != nil {
 		logger.FatalWithExitingMessage(
 			"An error occurred when creating the TCP resolver.",
@@ -93,19 +93,15 @@
 		)
 	}
 	defer func() {
-		if err := tcpResolver.Close(); err != nil {
+		if err := dnsResolver.Close(); err != nil {
 			logger.Warning(
 				"An error occurred when closing the resolver.",
-				motmedelErrors.New(fmt.Errorf("resolver close: %w", err), tcpResolver),
+				motmedelErrors.New(fmt.Errorf("resolver close: %w", err), dnsResolver),
 			)
 		}
 	}()
 
-<<<<<<< HEAD
-	go tcpResolver.Cache.StartJanitor(5 * time.Minute)
-=======
-	go tcpResolver.Cache.StartJanitor(errGroupCtx, 5*time.Minute)
->>>>>>> 821aa22a
+	go dnsResolver.Cache.StartJanitor(errGroupCtx, 5*time.Minute)
 
 	// TODO: Add (diagnostic) HTTP server as well?
 
@@ -113,7 +109,7 @@
 		for _, transportProtocol := range []string{"udp", "tcp"} {
 			errGroup.Go(
 				func() error {
-					server := &dns.Server{Addr: listenAddress, Net: transportProtocol, Handler: tcpResolver}
+					server := &dns.Server{Addr: listenAddress, Net: transportProtocol, Handler: dnsResolver}
 					if err := server.ListenAndServe(); err != nil {
 						return motmedelErrors.NewWithTrace(
 							fmt.Errorf("dns server listen and serve (%s): %w", transportProtocol, err),

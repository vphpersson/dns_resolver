package resolver

import (
	"context"
	"crypto/tls"
	dnsResolverErrors "dns_resolver/pkg/errors"
	"dns_resolver/pkg/types/cache"
	"errors"
	"fmt"
	dnsUtilsContext "github.com/Motmedel/dns_utils/pkg/context"
	"github.com/Motmedel/dns_utils/pkg/dns_utils"
	dnsUtilsErrors "github.com/Motmedel/dns_utils/pkg/errors"
	dnsUtilsQuic "github.com/Motmedel/dns_utils/pkg/quic"
	dnsUtilsTypes "github.com/Motmedel/dns_utils/pkg/types"
	motmedelContext "github.com/Motmedel/utils_go/pkg/context"
	motmedelErrors "github.com/Motmedel/utils_go/pkg/errors"
	motmedelTlsContext "github.com/Motmedel/utils_go/pkg/tls/context"
	"github.com/miekg/dns"
	"github.com/quic-go/quic-go"
	"github.com/vphpersson/connection_pool/pkg/connection_pool"
	connectionPoolErrors "github.com/vphpersson/connection_pool/pkg/errors"
	"io"
	"log/slog"
	"math"
	"strings"
	"time"
)

func getCacheKey(q dns.Question) string {
	return fmt.Sprintf("%s:%d:%d", strings.ToLower(q.Name), q.Qtype, q.Qclass)
}

type DotConfig struct {
	Client         *dns.Client
	ConnectionPool *connection_pool.ConnectionPool[*dns.Conn]
}

type Resolver struct {
	ParentContext context.Context
	ServerAddress string
	ServerName    string
	Cache         *cache.Cache
	Mode          string
	DotConfig     *DotConfig
}

func (r *Resolver) handleDot(ctx context.Context, request *dns.Msg) (*dns.Msg, error) {
	dotConfig := r.DotConfig
	if dotConfig == nil {
		return nil, motmedelErrors.NewWithTrace(dnsResolverErrors.ErrNilDotConfig)
	}

	client := dotConfig.Client
	if client == nil {
		return nil, motmedelErrors.NewWithTrace(dnsUtilsErrors.ErrNilDnsClient)
	}

	connectionPool := dotConfig.ConnectionPool
	if connectionPool == nil {
		return nil, motmedelErrors.NewWithTrace(connectionPoolErrors.ErrNilConnectionPool)
	}

	var response *dns.Msg

	for range connectionPool.MaxNumConnections + 1 {
		done, err := func() (bool, error) {
			var err error
			var connection *dns.Conn

			connection, err = connectionPool.Get()
			if err != nil {
				return false, motmedelErrors.New(fmt.Errorf("connection pool get: %w", err), connectionPool)
			}
			defer func() {
				connectionPool.Put(ctx, connection, err)
			}()

			response, err = dns_utils.ExchangeWithConn(ctx, request, client, connection)
			if err == nil || errors.Is(err, dnsUtilsErrors.ErrUnsuccessfulRcode) {
				return true, nil
			} else {
				if !motmedelErrors.IsClosedError(err) {
					slog.WarnContext(
						motmedelContext.WithErrorContextValue(ctx, err),
						"An error occurred when exchanging with the DNS server.",
					)
				}
				return false, nil
			}
		}()
		if err != nil {
			return nil, err
		}
		if done {
			break
		}
	}

	return response, nil
}

func (r *Resolver) handleDoq(ctx context.Context, request *dns.Msg) (*dns.Msg, error) {
	if request == nil {
		return nil, fmt.Errorf("%w (request)", dnsUtilsErrors.ErrNilMessage)
	}

	response, err := dnsUtilsQuic.Exchange(
		ctx,
		request,
		r.ServerAddress,
		&tls.Config{NextProtos: []string{"doq"}, ServerName: r.ServerName},
		&quic.Config{
			HandshakeIdleTimeout: 5 * time.Second,
			MaxIdleTimeout:       10 * time.Second,
			KeepAlivePeriod:      2 * time.Second,
		},
	)
	if err != nil && !errors.Is(err, dnsUtilsErrors.ErrUnsuccessfulRcode) {
		return nil, fmt.Errorf("dns utils quic: %w", err)
	}

	return response, nil
}

func (r *Resolver) ServeDNS(responseWriter dns.ResponseWriter, request *dns.Msg) {
	if request == nil {
		slog.WarnContext(
			motmedelContext.WithErrorContextValue(
				r.ParentContext,
				motmedelErrors.NewWithTrace(fmt.Errorf("%w (request)", dnsUtilsErrors.ErrNilMessage)),
			),
			"Empty request.",
		)
		return
	}

	requestQuestions := request.Question
	if len(requestQuestions) == 0 {
		slog.WarnContext(
			motmedelContext.WithErrorContextValue(
				r.ParentContext,
				motmedelErrors.NewWithTrace(dnsResolverErrors.ErrNoQuestions),
			),
			"No request questions.",
		)
		return
	}

	remoteAddr := responseWriter.RemoteAddr()
	if remoteAddr == nil {
		slog.WarnContext(
			motmedelContext.WithErrorContextValue(
				r.ParentContext,
				motmedelErrors.NewWithTrace(dnsResolverErrors.ErrNilRemoteAddress),
			),
			"Empty remote address.",
		)
		return
	}

	// Obtain a response.

	var response *dns.Msg
	cacheKey := getCacheKey(requestQuestions[0])

	response, cacheHit, remainingTtl := r.Cache.Get(cacheKey)
	if !cacheHit || response == nil {
		var dnsContext dnsUtilsTypes.DnsContext
		ctxWithTlsDns := motmedelTlsContext.WithTlsContext(dnsUtilsContext.WithDnsContextValue(r.ParentContext, &dnsContext))

		var err error
		switch r.Mode {
		case "dot":
			response, err = r.handleDot(ctxWithTlsDns, request)
		case "doq":
			response, err = r.handleDoq(ctxWithTlsDns, request)
		default:
			slog.ErrorContext(
				motmedelContext.WithErrorContextValue(
					ctxWithTlsDns,
					motmedelErrors.NewWithTrace(fmt.Errorf("%w: %s", dnsResolverErrors.ErrUnsupportedMode, r.Mode)),
				),
				"Unsupported mode.",
			)
			return
		}

<<<<<<< HEAD
		if opt := request.IsEdns0(); opt != nil {
			opt.Option = append(
				opt.Option,
				&dns.EDNS0_TCP_KEEPALIVE{
					Code:    dns.EDNS0TCPKEEPALIVE,
					Timeout: 30,
				},
			)
		}

		for range connectionPool.MaxNumConnections + 1 {
			done := func() bool {
				var err error

				connection, err := connectionPool.Get()
				defer connectionPool.Put(r.ParentContext, connection, err)
				if err != nil {
					slog.ErrorContext(
						motmedelContext.WithErrorContextValue(
							r.ParentContext,
							motmedelErrors.NewWithTrace(
								fmt.Errorf("connection pool get: %w", err),
								connectionPool,
							),
						),
						"An error occurred when obtaining a connection from the connection pool.",
					)
					return false
				}

				var dnsContext dnsUtilsTypes.DnsContext
				ctxWithTlsDns := motmedelTlsContext.WithTlsContext(dnsUtilsContext.WithDnsContextValue(r.ParentContext, &dnsContext))

				response, err = dns_utils.ExchangeWithConn(ctxWithTlsDns, request, r.Client, connection)
				if err == nil || errors.Is(err, dnsUtilsErrors.ErrUnsuccessfulRcode) {
					slog.InfoContext(ctxWithTlsDns, "A DNS request was forwarded.")
					r.Cache.Set(cacheKey, response, dnsContext.Time)
					return true
				} else {
					if !errors.Is(err, io.EOF) {
						slog.ErrorContext(
							motmedelContext.WithErrorContextValue(ctxWithTlsDns, err),
							"An error occurred when exchanging with the DNS server.",
						)
					}
					return false
				}
			}()
			if done {
				break
			}
=======
		if err != nil {
			slog.ErrorContext(
				motmedelContext.WithErrorContextValue(
					ctxWithTlsDns,
					motmedelErrors.New(fmt.Errorf("handle: %w", err), request),
				),
				"An error occurred when handling a request.",
			)
			return
		}

		if response != nil {
			slog.InfoContext(ctxWithTlsDns, "A DNS request was forwarded.")
			r.Cache.Set(cacheKey, response, dnsContext.Time)
>>>>>>> 821aa22a
		}
	}

	if response == nil {
		slog.WarnContext(
			motmedelContext.WithErrorContextValue(
				r.ParentContext,
				motmedelErrors.NewWithTrace(fmt.Errorf("%w (response)", dnsUtilsErrors.ErrNilMessage)),
			),
			"Empty response.",
		)
		return
	}

	// Apply changes to the response so that it can be used with the request.

	response = response.Copy()
	response.Id = request.Id

	if cacheHit {
		dns_utils.ApplyRemainingTtl(response, uint32(max(int64(0), min(int64(remainingTtl.Seconds()), int64(math.MaxUint32)))))
	}

	transportProtocol := remoteAddr.Network()

	if transportProtocol == "udp" {
		bufferSize := uint16(512)
		if opt := request.IsEdns0(); opt != nil {
			bufferSize = opt.UDPSize()
		}

		response.Truncate(int(bufferSize))
	}

	// Write the response.

	var dnsResolverServerAddress string
	if localAddr := responseWriter.LocalAddr(); localAddr != nil {
		dnsResolverServerAddress = localAddr.String()
	}

	now := time.Now()
	ctxWithDns := dnsUtilsContext.WithDnsContextValue(
		r.ParentContext,
		&dnsUtilsTypes.DnsContext{
			Time:            &now,
			ClientAddress:   remoteAddr.String(),
			ServerAddress:   dnsResolverServerAddress,
			Transport:       transportProtocol,
			QuestionMessage: request,
			AnswerMessage:   response,
		},
	)

	if err := responseWriter.WriteMsg(response); err != nil {
		slog.ErrorContext(
			motmedelContext.WithErrorContextValue(
				ctxWithDns,
				motmedelErrors.New(fmt.Errorf("response writer write msg: %w", err), response),
			),
			"An error occurred when writing a response.",
		)

		return
	}

	slog.InfoContext(ctxWithDns, "A request was handled.")
}

func (r *Resolver) Close() error {
	dotConfig := r.DotConfig
	if dotConfig == nil {
		return nil
	}

	connectionPool := dotConfig.ConnectionPool
	if connectionPool == nil {
		return nil
	}

	if err := connectionPool.Close(); err != nil {
		return motmedelErrors.New(fmt.Errorf("connection pool close: %w", err), connectionPool)
	}

	return nil
}

func New(ctx context.Context, mode string, serverAddress string, serverName string) (*Resolver, error) {
	if mode == "" {
		return nil, motmedelErrors.NewWithTrace(dnsResolverErrors.ErrEmptyMode)
	}

	if serverAddress == "" {
		return nil, motmedelErrors.NewWithTrace(dnsUtilsErrors.ErrEmptyDnsServer)
	}

	resolver := Resolver{
		ParentContext: ctx,
		ServerAddress: serverAddress,
<<<<<<< HEAD
		Cache:         cache.New(ctx),
=======
		ServerName: serverName,
		Cache: cache.New(),
		Mode: mode,
>>>>>>> 821aa22a
	}

	switch mode {
	case "dot":
		client := &dns.Client{Net: "tcp-tls"}
		if serverName != "" {
			client.TLSConfig = &tls.Config{ServerName: serverName}
		}
		resolver.DotConfig = &DotConfig{
			Client: client,
			ConnectionPool: connection_pool.New[*dns.Conn](
				func() (*dns.Conn, error) {
					if client == nil {
						return nil, motmedelErrors.NewWithTrace(dnsUtilsErrors.ErrNilDnsClient)
					}

					resolverServerAddress := resolver.ServerAddress
					if resolverServerAddress == "" {
						return nil, motmedelErrors.NewWithTrace(dnsUtilsErrors.ErrEmptyDnsServer)
					}

					connection, err := client.Dial(resolverServerAddress)
					if err != nil {
						return nil, motmedelErrors.NewWithTrace(
							fmt.Errorf("client dial: %w", err),
							client,
							resolverServerAddress,
						)
					}
					if connection == nil {
						return nil, motmedelErrors.NewWithTrace(dnsUtilsErrors.ErrNilConnection)
					}

					return connection, nil
				},
			),
		}
	case "doq":
	default:
		return nil, motmedelErrors.NewWithTrace(fmt.Errorf("%w: %s", dnsResolverErrors.ErrUnsupportedMode, mode))
	}

	return &resolver, nil
}<|MERGE_RESOLUTION|>--- conflicted
+++ resolved
@@ -19,7 +19,6 @@
 	"github.com/quic-go/quic-go"
 	"github.com/vphpersson/connection_pool/pkg/connection_pool"
 	connectionPoolErrors "github.com/vphpersson/connection_pool/pkg/errors"
-	"io"
 	"log/slog"
 	"math"
 	"strings"
@@ -185,59 +184,6 @@
 			return
 		}
 
-<<<<<<< HEAD
-		if opt := request.IsEdns0(); opt != nil {
-			opt.Option = append(
-				opt.Option,
-				&dns.EDNS0_TCP_KEEPALIVE{
-					Code:    dns.EDNS0TCPKEEPALIVE,
-					Timeout: 30,
-				},
-			)
-		}
-
-		for range connectionPool.MaxNumConnections + 1 {
-			done := func() bool {
-				var err error
-
-				connection, err := connectionPool.Get()
-				defer connectionPool.Put(r.ParentContext, connection, err)
-				if err != nil {
-					slog.ErrorContext(
-						motmedelContext.WithErrorContextValue(
-							r.ParentContext,
-							motmedelErrors.NewWithTrace(
-								fmt.Errorf("connection pool get: %w", err),
-								connectionPool,
-							),
-						),
-						"An error occurred when obtaining a connection from the connection pool.",
-					)
-					return false
-				}
-
-				var dnsContext dnsUtilsTypes.DnsContext
-				ctxWithTlsDns := motmedelTlsContext.WithTlsContext(dnsUtilsContext.WithDnsContextValue(r.ParentContext, &dnsContext))
-
-				response, err = dns_utils.ExchangeWithConn(ctxWithTlsDns, request, r.Client, connection)
-				if err == nil || errors.Is(err, dnsUtilsErrors.ErrUnsuccessfulRcode) {
-					slog.InfoContext(ctxWithTlsDns, "A DNS request was forwarded.")
-					r.Cache.Set(cacheKey, response, dnsContext.Time)
-					return true
-				} else {
-					if !errors.Is(err, io.EOF) {
-						slog.ErrorContext(
-							motmedelContext.WithErrorContextValue(ctxWithTlsDns, err),
-							"An error occurred when exchanging with the DNS server.",
-						)
-					}
-					return false
-				}
-			}()
-			if done {
-				break
-			}
-=======
 		if err != nil {
 			slog.ErrorContext(
 				motmedelContext.WithErrorContextValue(
@@ -252,12 +198,11 @@
 		if response != nil {
 			slog.InfoContext(ctxWithTlsDns, "A DNS request was forwarded.")
 			r.Cache.Set(cacheKey, response, dnsContext.Time)
->>>>>>> 821aa22a
 		}
 	}
 
 	if response == nil {
-		slog.WarnContext(
+		slog.ErrorContext(
 			motmedelContext.WithErrorContextValue(
 				r.ParentContext,
 				motmedelErrors.NewWithTrace(fmt.Errorf("%w (response)", dnsUtilsErrors.ErrNilMessage)),
@@ -352,13 +297,9 @@
 	resolver := Resolver{
 		ParentContext: ctx,
 		ServerAddress: serverAddress,
-<<<<<<< HEAD
-		Cache:         cache.New(ctx),
-=======
-		ServerName: serverName,
-		Cache: cache.New(),
-		Mode: mode,
->>>>>>> 821aa22a
+		ServerName:    serverName,
+		Cache:         cache.New(),
+		Mode:          mode,
 	}
 
 	switch mode {
